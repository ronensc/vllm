--- conflicted
+++ resolved
@@ -1,9 +1,4 @@
-<<<<<<< HEAD
-import copy
-from collections import defaultdict, Counter as CollectionsCounter
-import os
-=======
->>>>>>> e221910e
+from collections import Counter as CollectionsCounter
 import time
 from typing import Dict, Iterable, List, Optional, Tuple, Type, Union
 
